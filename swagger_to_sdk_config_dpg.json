{
  "meta": {
    "autorest_options": {
      "version": "3.8.1",
<<<<<<< HEAD
      "use": ["@autorest/python@5.17.0", "@autorest/modelerfour@4.23.5"],
=======
      "use": ["@autorest/python@6.0.0", "@autorest/modelerfour@4.23.5"],
      "python": "",
      "sdkrel:python-sdks-folder": "./sdk/.",
>>>>>>> 57882c92
      "version-tolerant": ""
    },
    "advanced_options": {
      "create_sdk_pull_requests": true,
      "sdk_generation_pull_request_base": "integration_branch"
    },
    "repotag": "azure-sdk-for-python",
    "version": "0.2.0"
  }
}<|MERGE_RESOLUTION|>--- conflicted
+++ resolved
@@ -2,14 +2,7 @@
   "meta": {
     "autorest_options": {
       "version": "3.8.1",
-<<<<<<< HEAD
-      "use": ["@autorest/python@5.17.0", "@autorest/modelerfour@4.23.5"],
-=======
-      "use": ["@autorest/python@6.0.0", "@autorest/modelerfour@4.23.5"],
-      "python": "",
-      "sdkrel:python-sdks-folder": "./sdk/.",
->>>>>>> 57882c92
-      "version-tolerant": ""
+      "use": ["@autorest/python@6.0.0", "@autorest/modelerfour@4.23.5"]
     },
     "advanced_options": {
       "create_sdk_pull_requests": true,
