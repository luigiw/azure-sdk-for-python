# --------------------------------------------------------------------------------------------
# Copyright (c) Microsoft Corporation. All rights reserved.
# Licensed under the MIT License. See License.txt in the project root for license information.
# --------------------------------------------------------------------------------------------
import logging
import asyncio
import uuid
import time
from typing import TYPE_CHECKING, Any, Callable, Optional, Dict, Union

import uamqp
from uamqp import compat
from uamqp.message import MessageProperties

from azure.core.credentials import AccessToken, AzureSasCredential

from .._base_handler import _generate_sas_token, BaseHandler as BaseHandlerSync
from .._common._configuration import Configuration
from .._common.utils import create_properties, strip_protocol_from_uri, parse_sas_credential
from .._common.constants import (
    TOKEN_TYPE_SASTOKEN,
    MGMT_REQUEST_OP_TYPE_ENTITY_MGMT,
    ASSOCIATEDLINKPROPERTYNAME,
    CONTAINER_PREFIX,
    MANAGEMENT_PATH_SUFFIX,
)
from ..exceptions import (
    ServiceBusConnectionError,
    SessionLockLostError,
    OperationTimeoutError,
    _create_servicebus_exception,
)

if TYPE_CHECKING:
    from azure.core.credentials_async import AsyncTokenCredential

_LOGGER = logging.getLogger(__name__)


class ServiceBusSASTokenCredential(object):
    """The shared access token credential used for authentication.
    :param str token: The shared access token string
    :param int expiry: The epoch timestamp
    """

    def __init__(self, token: str, expiry: int) -> None:
        """
        :param str token: The shared access token string
        :param int expiry: The epoch timestamp
        """
        self.token = token
        self.expiry = expiry
        self.token_type = b"servicebus.windows.net:sastoken"

    async def get_token(
        self, *scopes: str, **kwargs: Any  # pylint:disable=unused-argument
    ) -> AccessToken:
        """
        This method is automatically called when token is about to expire.
        """
        return AccessToken(self.token, self.expiry)


class ServiceBusSharedKeyCredential(object):
    """The shared access key credential used for authentication.

    :param str policy: The name of the shared access policy.
    :param str key: The shared access key.
    """

    def __init__(self, policy: str, key: str) -> None:
        self.policy = policy
        self.key = key
        self.token_type = TOKEN_TYPE_SASTOKEN

    async def get_token(
        self, *scopes: str, **kwargs: Any  # pylint:disable=unused-argument
    ) -> AccessToken:
        if not scopes:
            raise ValueError("No token scope provided.")
        return _generate_sas_token(scopes[0], self.policy, self.key)


class AzureSasTokenCredentialAsync(object):
    """The shared access token credential used for authentication
    when AzureSasCredential is provided.
    :param azure_sas_credential: The credential to be used for authentication.
    :type azure_sas_credential: ~azure.core.credentials.AzureSasCredential
    """
    def __init__(self, azure_sas_credential: AzureSasCredential) -> None:
        self._credential = azure_sas_credential
        self.token_type = TOKEN_TYPE_SASTOKEN

    async def get_token(self, *scopes: str, **kwargs: Any) -> AccessToken:  # pylint:disable=unused-argument
        """
        This method is automatically called when token is about to expire.
        """
        signature, expiry = parse_sas_credential(self._credential)
        return AccessToken(signature, expiry)


class BaseHandler:  # pylint:disable=too-many-instance-attributes
    def __init__(
        self,
        fully_qualified_namespace: str,
        entity_name: str,
<<<<<<< HEAD
        credential: "AsyncTokenCredential",
=======
        credential: Union["TokenCredential", AzureSasCredential],
>>>>>>> 5ddad48e
        **kwargs: Any
    ) -> None:
        # If the user provided http:// or sb://, let's be polite and strip that.
        self.fully_qualified_namespace = strip_protocol_from_uri(
            fully_qualified_namespace.strip()
        )
        self._entity_name = entity_name

        subscription_name = kwargs.get("subscription_name")
        self._entity_path = self._entity_name + (
            ("/Subscriptions/" + subscription_name) if subscription_name else ""
        )
        self._mgmt_target = "{}{}".format(self._entity_path, MANAGEMENT_PATH_SUFFIX)
        if isinstance(credential, AzureSasCredential):
            self._credential = AzureSasTokenCredentialAsync(credential)
        else:
            self._credential = credential # type: ignore
        self._container_id = CONTAINER_PREFIX + str(uuid.uuid4())[:8]
        self._config = Configuration(**kwargs)
        self._running = False
        self._handler = None  # type: uamqp.AMQPClientAsync
        self._auth_uri = None
        self._properties = create_properties(self._config.user_agent)
        self._shutdown = asyncio.Event()

    @classmethod
    def _convert_connection_string_to_kwargs(cls, conn_str, **kwargs):
        # pylint:disable=protected-access
        return BaseHandlerSync._convert_connection_string_to_kwargs(
            conn_str,
            token_cred_type=ServiceBusSASTokenCredential,
            key_cred_type=ServiceBusSharedKeyCredential,
            **kwargs
        )

    async def __aenter__(self):
        if self._shutdown.is_set():
            raise ValueError(
                "The handler has already been shutdown. Please use ServiceBusClient to "
                "create a new instance."
            )
        await self._open_with_retry()
        return self

    async def __aexit__(self, *args):
        await self.close()

    async def _handle_exception(self, exception):
        # pylint: disable=protected-access
        error = _create_servicebus_exception(_LOGGER, exception)

        try:
            # If SessionLockLostError or ServiceBusConnectionError happen when a session receiver is running,
            # the receiver should no longer be used and should create a new session receiver
            # instance to receive from session. There are pitfalls WRT both next session IDs,
            # and the diversity of session failure modes, that motivates us to disallow this.
            if (
                self._session
                and self._running
                and isinstance(error, (SessionLockLostError, ServiceBusConnectionError))
            ):
                self._session._lock_lost = True
                await self._close_handler()
                raise error
        except AttributeError:
            pass

        if error._shutdown_handler:
            await self._close_handler()
        if not error._retryable:
            raise error

        return error

    def _check_live(self):
        """check whether the handler is alive"""
        # pylint: disable=protected-access
        if self._shutdown.is_set():
            raise ValueError(
                "The handler has already been shutdown. Please use ServiceBusClient to "
                "create a new instance."
            )
        # The following client validation is for two purposes in a session receiver:
        # 1. self._session._lock_lost is set when a session receiver encounters a connection error,
        # once there's a connection error, we don't retry on the session entity and simply raise SessionlockLostError.
        # 2. self._session._lock_expired is a hot fix as client validation for session lock expiration.
        # Because currently uamqp doesn't have the ability to detect remote session lock lost.
        # Usually the service would send a detach frame once a session lock gets expired, however, in the edge case
        # when we drain messages in a queue and try to settle messages after lock expiration,
        # we are not able to receive the detach frame by calling uamqp connection.work(),
        # Eventually this should be a fix in the uamqp library.
        # see issue: https://github.com/Azure/azure-uamqp-python/issues/183
        try:
            if self._session and (
                self._session._lock_lost or self._session._lock_expired
            ):
                raise SessionLockLostError(error=self._session.auto_renew_error)
        except AttributeError:
            pass

    async def _do_retryable_operation(self, operation, timeout=None, **kwargs):
        # type: (Callable, Optional[float], Any) -> Any
        require_last_exception = kwargs.pop("require_last_exception", False)
        operation_requires_timeout = kwargs.pop("operation_requires_timeout", False)
        retried_times = 0
        max_retries = self._config.retry_total

        abs_timeout_time = (
            (time.time() + timeout)
            if (operation_requires_timeout and timeout)
            else None
        )

        while retried_times <= max_retries:
            try:
                if operation_requires_timeout and abs_timeout_time:
                    remaining_timeout = abs_timeout_time - time.time()
                    kwargs["timeout"] = remaining_timeout
                return await operation(**kwargs)
            except StopAsyncIteration:
                raise
            except Exception as exception:  # pylint: disable=broad-except
                last_exception = await self._handle_exception(exception)
                if require_last_exception:
                    kwargs["last_exception"] = last_exception
                retried_times += 1
                if retried_times > max_retries:
                    _LOGGER.info(
                        "%r operation has exhausted retry. Last exception: %r.",
                        self._container_id,
                        last_exception,
                    )
                    raise last_exception
                await self._backoff(
                    retried_times=retried_times,
                    last_exception=last_exception,
                    abs_timeout_time=abs_timeout_time,
                )

    async def _backoff(
        self, retried_times, last_exception, abs_timeout_time=None, entity_name=None
    ):
        entity_name = entity_name or self._container_id
        backoff = self._config.retry_backoff_factor * 2 ** retried_times
        if backoff <= self._config.retry_backoff_max and (
            abs_timeout_time is None or (backoff + time.time()) <= abs_timeout_time
        ):
            await asyncio.sleep(backoff)
            _LOGGER.info(
                "%r has an exception (%r). Retrying...",
                entity_name,
                last_exception,
            )
        else:
            _LOGGER.info(
                "%r operation has timed out. Last exception before timeout is (%r)",
                entity_name,
                last_exception,
            )
            raise last_exception

    async def _mgmt_request_response(
        self,
        mgmt_operation,
        message,
        callback,
        keep_alive_associated_link=True,
        timeout=None,
        **kwargs
    ):
        # type: (bytes, uamqp.Message, Callable, bool, Optional[float], Any) -> uamqp.Message
        """
        Execute an amqp management operation.

        :param bytes mgmt_operation: The type of operation to be performed. This value will
         be service-specific, but common values include READ, CREATE and UPDATE.
         This value will be added as an application property on the message.
        :param message: The message to send in the management request.
        :paramtype message: ~uamqp.message.Message
        :param callback: The callback which is used to parse the returning message.
        :paramtype callback: Callable[int, ~uamqp.message.Message, str]
        :param keep_alive_associated_link: A boolean flag for keeping associated amqp sender/receiver link alive when
         executing operation on mgmt links.
        :param timeout: timeout in seconds for executing the mgmt operation.
        :rtype: None
        """
        await self._open()

        application_properties = {}
        # Some mgmt calls do not support an associated link name (such as list_sessions).  Most do, so on by default.
        if keep_alive_associated_link:
            try:
                application_properties = {
                    ASSOCIATEDLINKPROPERTYNAME: self._handler.message_handler.name
                }
            except AttributeError:
                pass

        mgmt_msg = uamqp.Message(
            body=message,
            properties=MessageProperties(
                reply_to=self._mgmt_target, encoding=self._config.encoding, **kwargs
            ),
            application_properties=application_properties,
        )
        try:
            return await self._handler.mgmt_request_async(
                mgmt_msg,
                mgmt_operation,
                op_type=MGMT_REQUEST_OP_TYPE_ENTITY_MGMT,
                node=self._mgmt_target.encode(self._config.encoding),
                timeout=timeout * 1000 if timeout else None,
                callback=callback,
            )
        except Exception as exp:  # pylint: disable=broad-except
            if isinstance(exp, compat.TimeoutException):
                raise OperationTimeoutError(error=exp)
            raise

    async def _mgmt_request_response_with_retry(
        self, mgmt_operation, message, callback, timeout=None, **kwargs
    ):
        # type: (bytes, Dict[str, Any], Callable, Optional[float], Any) -> Any
        return await self._do_retryable_operation(
            self._mgmt_request_response,
            mgmt_operation=mgmt_operation,
            message=message,
            callback=callback,
            timeout=timeout,
            operation_requires_timeout=True,
            **kwargs
        )

    async def _add_span_request_attributes(self, span):
        return BaseHandlerSync._add_span_request_attributes(  # pylint: disable=protected-access
            self, span
        )

    async def _open(self):  # pylint: disable=no-self-use
        raise ValueError("Subclass should override the method.")

    async def _open_with_retry(self):
        return await self._do_retryable_operation(self._open)

    async def _close_handler(self):
        if self._handler:
            await self._handler.close_async()
            self._handler = None
        self._running = False

    async def close(self) -> None:
        """Close down the handler connection.

        If the handler has already closed, this operation will do nothing. An optional exception can be passed in to
        indicate that the handler was shutdown due to error.

        :rtype: None
        """
        await self._close_handler()
        self._shutdown.set()<|MERGE_RESOLUTION|>--- conflicted
+++ resolved
@@ -104,11 +104,7 @@
         self,
         fully_qualified_namespace: str,
         entity_name: str,
-<<<<<<< HEAD
-        credential: "AsyncTokenCredential",
-=======
-        credential: Union["TokenCredential", AzureSasCredential],
->>>>>>> 5ddad48e
+        credential: Union["AsyncTokenCredential", AzureSasCredential],
         **kwargs: Any
     ) -> None:
         # If the user provided http:// or sb://, let's be polite and strip that.
