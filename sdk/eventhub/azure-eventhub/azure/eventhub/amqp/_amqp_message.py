# -------------------------------------------------------------------------
# Copyright (c) Microsoft Corporation. All rights reserved.
# Licensed under the MIT License. See License.txt in the project root for
# license information.
# -------------------------------------------------------------------------

from typing import Optional, Any, cast, Mapping, Dict

from ._constants import AmqpMessageBodyType
from .._pyamqp.message import Message, Header, Properties
from .._pyamqp import utils as pyamqp_utils


class DictMixin(object):
    def __setitem__(self, key, item):
        # type: (Any, Any) -> None
        self.__dict__[key] = item

    def __getitem__(self, key):
        # type: (Any) -> Any
        return self.__dict__[key]

    def __repr__(self):
        # type: () -> str
        return str(self)

    def __len__(self):
        # type: () -> int
        return len(self.keys())

    def __delitem__(self, key):
        # type: (Any) -> None
        self.__dict__[key] = None

    def __eq__(self, other):
        # type: (Any) -> bool
        """Compare objects by comparing all attributes."""
        if isinstance(other, self.__class__):
            return self.__dict__ == other.__dict__
        return False

    def __ne__(self, other):
        # type: (Any) -> bool
        """Compare objects by comparing all attributes."""
        return not self.__eq__(other)

    def __str__(self):
        # type: () -> str
        return str({k: v for k, v in self.__dict__.items() if not k.startswith("_")})

    def has_key(self, k):
        # type: (Any) -> bool
        return k in self.__dict__

    def update(self, *args, **kwargs):
        # type: (Any, Any) -> None
        return self.__dict__.update(*args, **kwargs)

    def keys(self):
        # type: () -> list
        return [k for k in self.__dict__ if not k.startswith("_")]

    def values(self):
        # type: () -> list
        return [v for k, v in self.__dict__.items() if not k.startswith("_")]

    def items(self):
        # type: () -> list
        return [(k, v) for k, v in self.__dict__.items() if not k.startswith("_")]

    def get(self, key, default=None):
        # type: (Any, Optional[Any]) -> Any
        if key in self.__dict__:
            return self.__dict__[key]
        return default


class AmqpAnnotatedMessage(object):
    # pylint: disable=too-many-instance-attributes
    """
    The AMQP Annotated Message for advanced sending and receiving scenarios which allows you to
    access to low-level AMQP message sections. There should be one and only one of either data_body, sequence_body
    or value_body being set as the body of the AmqpAnnotatedMessage; if more than one body is set, `ValueError` will
    be raised.
    Please refer to the AMQP spec:
    http://docs.oasis-open.org/amqp/core/v1.0/os/amqp-core-messaging-v1.0-os.html#section-message-format
    for more information on the message format.
    :keyword data_body: The body consists of one or more data sections and each section contains opaque binary data.
    :paramtype data_body: Union[str, bytes, List[Union[str, bytes]]]
    :keyword sequence_body: The body consists of one or more sequence sections and
     each section contains an arbitrary number of structured data elements.
    :paramtype sequence_body: List[Any]
    :keyword value_body: The body consists of one amqp-value section and the section contains a single AMQP value.
    :paramtype value_body: Any
    :keyword header: The amqp message header.
    :paramtype header: Optional[~azure.eventhub.amqp.AmqpMessageHeader]
    :keyword footer: The amqp message footer.
    :paramtype footer: Optional[Dict]
    :keyword properties: Properties to add to the amqp message.
    :paramtype properties: Optional[~azure.eventhub.amqp.AmqpMessageProperties]
    :keyword application_properties: Service specific application properties.
    :paramtype application_properties: Optional[Dict]
    :keyword annotations: Service specific message annotations.
    :paramtype annotations: Optional[Dict]
    :keyword delivery_annotations: Service specific delivery annotations.
    :paramtype delivery_annotations: Optional[Dict]
    """

    def __init__(self, **kwargs):
        # type: (Any) -> None
        self._message = kwargs.pop("message", None)
        self._encoding = kwargs.pop("encoding", "UTF-8")

        # internal usage only for Event Hub received message
        if self._message:
            self._from_amqp_message(self._message)
            return

        # manually constructed AMQPAnnotatedMessage
        input_count_validation = len([key for key in ("data_body", "sequence_body", "value_body") if key in kwargs])
        if input_count_validation != 1:
            raise ValueError(
                "There should be one and only one of either data_body, sequence_body "
                "or value_body being set as the body of the AmqpAnnotatedMessage."
            )

        self._body = None
        self._body_type = None
        if "data_body" in kwargs:
            self._body = pyamqp_utils.normalized_data_body(kwargs.get("data_body"))
            self._message = Message(data=self._body)
            self._body_type = AmqpMessageBodyType.DATA
        elif "sequence_body" in kwargs:
            self._body = pyamqp_utils.normalized_sequence_body(kwargs.get("sequence_body"))
            self._body_type = AmqpMessageBodyType.SEQUENCE
            self._message = Message(sequence=self._body)
        elif "value_body" in kwargs:
            self._body = kwargs.get("value_body")
            self._body_type = AmqpMessageBodyType.VALUE
            self._message = Message(value=self._body)

        #self._message = uamqp.message.Message(body=self._body, body_type=self._body_type)
        header_dict = cast(Mapping, kwargs.get("header"))
        self._header = AmqpMessageHeader(**header_dict) if "header" in kwargs else None
        self._footer = kwargs.get("footer")
        properties_dict = cast(Mapping, kwargs.get("properties"))
        self._properties = AmqpMessageProperties(**properties_dict) if "properties" in kwargs else None
        self._application_properties = kwargs.get("application_properties")
        self._annotations = kwargs.get("annotations")
        self._delivery_annotations = kwargs.get("delivery_annotations")

    def __str__(self):
        if self._body_type == AmqpMessageBodyType.DATA:
            output_str = ""
            for data_section in self.body:
                try:
                    output_str += data_section.decode(self._encoding)
                except AttributeError:
                    output_str += str(data_section)
            return output_str
        elif self._body_type == AmqpMessageBodyType.SEQUENCE:
            output_str = ""
            for sequence_section in self.body:
                for d in sequence_section:
                    try:
                        output_str += d.decode(self._encoding)
                    except AttributeError:
                        output_str += str(d)
            return output_str
        else:
            if not self.body:
                return ""
            try:
                return self.body.decode(self._encoding)
            except AttributeError:
                return str(self.body)

    def __repr__(self):
        # type: () -> str
        # pylint: disable=bare-except
        message_repr = "body={}".format(
            str(self)
        )
        message_repr += ", body_type={}".format(self.body_type)
        try:
            message_repr += ", header={}".format(self.header)
        except:
            message_repr += ", header=<read-error>"
        try:
            message_repr += ", footer={}".format(self.footer)
        except:
            message_repr += ", footer=<read-error>"
        try:
            message_repr += ", properties={}".format(self.properties)
        except:
            message_repr += ", properties=<read-error>"
        try:
            message_repr += ", application_properties={}".format(self.application_properties)
        except:
            message_repr += ", application_properties=<read-error>"
        try:
            message_repr += ", delivery_annotations={}".format(self.delivery_annotations)
        except:
            message_repr += ", delivery_annotations=<read-error>"
        try:
            message_repr += ", annotations={}".format(self.annotations)
        except:
            message_repr += ", annotations=<read-error>"
        return "AmqpAnnotatedMessage({})".format(message_repr)[:1024]

    def _from_amqp_message(self, message):
        # populate the properties from an uamqp message
        # TODO: message.properties should not be a list
        self._properties = AmqpMessageProperties(
            message_id=message.properties.message_id,
            user_id=message.properties.user_id,
            to=message.properties.to,
            subject=message.properties.subject,
            reply_to=message.properties.reply_to,
            correlation_id=message.properties.correlation_id,
            content_type=message.properties.content_type,
            content_encoding=message.properties.content_encoding,
            absolute_expiry_time=message.properties.absolute_expiry_time,
            creation_time=message.properties.creation_time,
            group_id=message.properties.group_id,
            group_sequence=message.properties.group_sequence,
            reply_to_group_id=message.properties.reply_to_group_id,
        ) if message.properties else None
        self._header = AmqpMessageHeader(
            delivery_count=message.header.delivery_count,
            time_to_live=message.header.time_to_live,
            first_acquirer=message.header.first_acquirer,
            durable=message.header.durable,
            priority=message.header.priority
        ) if message.header else None
        self._footer = message.footer if message.footer else {}
        self._annotations = message.message_annotations if message.message_annotations else {}
        self._delivery_annotations = message.delivery_annotations if message.delivery_annotations else {}
        self._application_properties = message.application_properties if message.application_properties else {}

    def _to_outgoing_amqp_message(self):
        message_header = None
        if self.header and any(self.header.values()):
            message_header = Header(
                delivery_count=self.header.delivery_count,
                ttl=self.header.time_to_live,
                first_acquirer=self.header.first_acquirer,
                durable=self.header.durable,
                priority=self.header.priority
            )

        message_properties = None
        if self.properties and any(self.properties.values()):
            message_properties = Properties(
                message_id=self.properties.message_id,
                user_id=self.properties.user_id,
                to=self.properties.to,
                subject=self.properties.subject,
                reply_to=self.properties.reply_to,
                correlation_id=self.properties.correlation_id,
                content_type=self.properties.content_type,
                content_encoding=self.properties.content_encoding,
                creation_time=int(self.properties.creation_time) if self.properties.creation_time else None,
                absolute_expiry_time=int(self.properties.absolute_expiry_time)
                if self.properties.absolute_expiry_time else None,
                group_id=self.properties.group_id,
                group_sequence=self.properties.group_sequence,
                reply_to_group_id=self.properties.reply_to_group_id
            )

        dict = {
            "header": message_header,
            "properties":  message_properties,
            "application_properties": self.application_properties,
            "message_annotations": self.annotations,
            "delivery_annotations": self.delivery_annotations,
            "footer": self.footer
        }

        if self.body_type == AmqpMessageBodyType.DATA:
            dict["data"] = self._body
        elif self.body_type == AmqpMessageBodyType.SEQUENCE:
            dict["sequence"] = self._body
        else:
            dict["value"] = self._body

        return Message(**dict)

    @property
    def body(self):
        # type: () -> Any
        """The body of the Message. The format may vary depending on the body type:
        For ~azure.eventhub.AmqpMessageBodyType.DATA, the body could be bytes or Iterable[bytes]
        For ~azure.eventhub.AmqpMessageBodyType.SEQUENCE, the body could be List or Iterable[List]
        For ~azure.eventhub.AmqpMessageBodyType.VALUE, the body could be any type.
        :rtype: Any
        """
        return self._message.data or self._message.sequence or self._message.value

    @property
    def body_type(self):
        # type: () -> AmqpMessageBodyType
        """The body type of the underlying AMQP message.
        rtype: ~azure.eventhub.amqp.AmqpMessageBodyType
        """
        if self._message.data:
            return AmqpMessageBodyType.DATA
        elif self._message.sequence:
            return AmqpMessageBodyType.SEQUENCE
        else:
            return AmqpMessageBodyType.VALUE

    @property
    def properties(self):
        # type: () -> Optional[AmqpMessageProperties]
        """
        Properties to add to the message.
        :rtype: Optional[~azure.eventhub.amqp.AmqpMessageProperties]
        """
        return self._properties

    @properties.setter
    def properties(self, value):
        # type: (AmqpMessageProperties) -> None
        self._properties = value

    @property
    def application_properties(self):
        # type: () -> Optional[Dict]
        """
        Service specific application properties.
<<<<<<< HEAD
        :rtype: Optional[dict]
=======

        :rtype: Optional[Dict]
>>>>>>> 5be2d142
        """
        return self._application_properties

    @application_properties.setter
    def application_properties(self, value):
        # type: (Dict) -> None
        self._application_properties = value

    @property
    def annotations(self):
        # type: () -> Optional[Dict]
        """
        Service specific message annotations.
<<<<<<< HEAD
        :rtype: Optional[dict]
=======

        :rtype: Optional[Dict]
>>>>>>> 5be2d142
        """
        return self._annotations

    @annotations.setter
    def annotations(self, value):
        # type: (Dict) -> None
        self._annotations = value

    @property
    def delivery_annotations(self):
        # type: () -> Optional[Dict]
        """
        Delivery-specific non-standard properties at the head of the message.
        Delivery annotations convey information from the sending peer to the receiving peer.
<<<<<<< HEAD
        :rtype: dict
=======

        :rtype: Dict
>>>>>>> 5be2d142
        """
        return self._delivery_annotations

    @delivery_annotations.setter
    def delivery_annotations(self, value):
        # type: (Dict) -> None
        self._delivery_annotations = value

    @property
    def header(self):
        # type: () -> Optional[AmqpMessageHeader]
        """
        The message header.
        :rtype: Optional[~azure.eventhub.amqp.AmqpMessageHeader]
        """
        return self._header

    @header.setter
    def header(self, value):
        # type: (AmqpMessageHeader) -> None
        self._header = value

    @property
    def footer(self):
        # type: () -> Optional[Dict]
        """
        The message footer.
<<<<<<< HEAD
        :rtype: Optional[dict]
=======

        :rtype: Optional[Dict]
>>>>>>> 5be2d142
        """
        return self._footer

    @footer.setter
    def footer(self, value):
        # type: (Dict) -> None
        self._footer = value
        # self._message.footer = value


class AmqpMessageHeader(DictMixin):
    """The Message header.
    The Message header. This is only used on received message, and not
    set on messages being sent. The properties set on any given message
    will depend on the Service and not all messages will have all properties.
    Please refer to the AMQP spec:
    http://docs.oasis-open.org/amqp/core/v1.0/os/amqp-core-messaging-v1.0-os.html#type-header
    for more information on the message header.
    :keyword delivery_count: The number of unsuccessful previous attempts to deliver
     this message. If this value is non-zero it can be taken as an indication that the
     delivery might be a duplicate. On first delivery, the value is zero. It is
     incremented upon an outcome being settled at the sender, according to rules
     defined for each outcome.
    :paramtype delivery_count: Optional[int]
    :keyword time_to_live: Duration in milliseconds for which the message is to be considered "live".
     If this is set then a message expiration time will be computed based on the time of arrival
     at an intermediary. Messages that live longer than their expiration time will be discarded
     (or dead lettered). When a message is transmitted by an intermediary that was received
     with a ttl, the transmitted message's header SHOULD contain a ttl that is computed as the
     difference between the current time and the formerly computed message expiration time,
     i.e., the reduced ttl, so that messages will eventually die if they end up in a delivery loop.
    :paramtype time_to_live: Optional[int]
    :keyword durable: Durable messages MUST NOT be lost even if an intermediary is unexpectedly terminated
     and restarted. A target which is not capable of fulfilling this guarantee MUST NOT accept messages
     where the durable header is set to `True`: if the source allows the rejected outcome then the
     message SHOULD be rejected with the precondition-failed error, otherwise the link MUST be detached
     by the receiver with the same error.
    :paramtype durable: Optional[bool]
    :keyword first_acquirer: If this value is `True`, then this message has not been acquired
     by any other link. If this value is `False`, then this message MAY have previously
     been acquired by another link or links.
    :paramtype first_acquirer: Optional[bool]
    :keyword priority: This field contains the relative message priority. Higher numbers indicate higher
     priority messages. Messages with higher priorities MAY be delivered before those with lower priorities.
    :paramtype priority: Optional[int]
    :ivar delivery_count: The number of unsuccessful previous attempts to deliver
     this message. If this value is non-zero it can be taken as an indication that the
     delivery might be a duplicate. On first delivery, the value is zero. It is
     incremented upon an outcome being settled at the sender, according to rules
     defined for each outcome.
    :vartype delivery_count: Optional[int]
    :ivar time_to_live: Duration in milliseconds for which the message is to be considered "live".
     If this is set then a message expiration time will be computed based on the time of arrival
     at an intermediary. Messages that live longer than their expiration time will be discarded
     (or dead lettered). When a message is transmitted by an intermediary that was received
     with a ttl, the transmitted message's header SHOULD contain a ttl that is computed as the
     difference between the current time and the formerly computed message expiration time,
     i.e., the reduced ttl, so that messages will eventually die if they end up in a delivery loop.
    :vartype time_to_live: Optional[int]
    :ivar durable: Durable messages MUST NOT be lost even if an intermediary is unexpectedly terminated
     and restarted. A target which is not capable of fulfilling this guarantee MUST NOT accept messages
     where the durable header is set to `True`: if the source allows the rejected outcome then the
     message SHOULD be rejected with the precondition-failed error, otherwise the link MUST be detached
     by the receiver with the same error.
    :vartype durable: Optional[bool]
    :ivar first_acquirer: If this value is `True`, then this message has not been acquired
     by any other link. If this value is `False`, then this message MAY have previously
     been acquired by another link or links.
    :vartype first_acquirer: Optional[bool]
    :ivar priority: This field contains the relative message priority. Higher numbers indicate higher
     priority messages. Messages with higher priorities MAY be delivered before those with lower priorities.
    :vartype priority: Optional[int]
    """
    def __init__(self, **kwargs):
        self.delivery_count = kwargs.get("delivery_count")
        self.time_to_live = kwargs.get("time_to_live")
        self.first_acquirer = kwargs.get("first_acquirer")
        self.durable = kwargs.get("durable")
        self.priority = kwargs.get("priority")


class AmqpMessageProperties(DictMixin):
    # pylint: disable=too-many-instance-attributes
    """Message properties.
    The properties that are actually used will depend on the service implementation.
    Not all received messages will have all properties, and not all properties
    will be utilized on a sent message.
    Please refer to the AMQP spec:
    http://docs.oasis-open.org/amqp/core/v1.0/os/amqp-core-messaging-v1.0-os.html#type-properties
    for more information on the message properties.
    :keyword message_id: Message-id, if set, uniquely identifies a message within the message system.
     The message producer is usually responsible for setting the message-id in such a way that it
     is assured to be globally unique. A broker MAY discard a message as a duplicate if the value
     of the message-id matches that of a previously received message sent to the same node.
    :paramtype message_id: Optional[Union[str, bytes, uuid.UUID]]
    :keyword user_id: The identity of the user responsible for producing the message. The client sets
     this value, and it MAY be authenticated by intermediaries.
    :paramtype user_id: Optional[Union[str, bytes]]
    :keyword to: The to field identifies the node that is the intended destination of the message.
     On any given transfer this might not be the node at the receiving end of the link.
    :paramtype to: Optional[Union[str, bytes]]
    :keyword subject: A common field for summary information about the message content and purpose.
    :paramtype subject: Optional[Union[str, bytes]]
    :keyword reply_to: The address of the node to send replies to.
    :paramtype reply_to: Optional[Union[str, bytes]]
    :keyword correlation_id: This is a client-specific id that can be used to mark or identify messages between clients.
    :paramtype correlation_id: Optional[Union[str, bytes]]
    :keyword content_type: The RFC-2046 MIME type for the message's application-data section (body).
    :paramtype content_type: Optional[Union[str, bytes]]
    :keyword content_encoding: The content-encoding property is used as a modifier to the content-type.
    :paramtype content_encoding: Optional[Union[str, bytes]]
    :keyword creation_time: An absolute time when this message was created.
    :paramtype creation_time: Optional[int]
    :keyword absolute_expiry_time: An absolute time when this message is considered to be expired.
    :paramtype absolute_expiry_time: Optional[int]
    :keyword group_id: Identifies the group the message belongs to.
    :paramtype group_id: Optional[Union[str, bytes]]
    :keyword group_sequence: The relative position of this message within its group.
    :paramtype group_sequence: Optional[int]
    :keyword reply_to_group_id: This is a client-specific id that is used so that client can send replies
     to this message to a specific group.
    :paramtype reply_to_group_id: Optional[Union[str, bytes]]
    :ivar message_id: Message-id, if set, uniquely identifies a message within the message system.
     The message producer is usually responsible for setting the message-id in such a way that it
     is assured to be globally unique. A broker MAY discard a message as a duplicate if the value
     of the message-id matches that of a previously received message sent to the same node.
    :vartype message_id: Optional[bytes]
    :ivar user_id: The identity of the user responsible for producing the message. The client sets
     this value, and it MAY be authenticated by intermediaries.
    :vartype user_id: Optional[bytes]
    :ivar to: The to field identifies the node that is the intended destination of the message.
     On any given transfer this might not be the node at the receiving end of the link.
    :vartype to: Optional[bytes]
    :ivar subject: A common field for summary information about the message content and purpose.
    :vartype subject: Optional[bytes]
    :ivar reply_to: The address of the node to send replies to.
    :vartype reply_to: Optional[bytes]
    :ivar correlation_id: his is a client-specific id that can be used to mark or identify messages between clients.
    :vartype correlation_id: Optional[bytes]
    :ivar content_type: The RFC-2046 MIME type for the message's application-data section (body).
    :vartype content_type: Optional[bytes]
    :ivar content_encoding: The content-encoding property is used as a modifier to the content-type.
    :vartype content_encoding: Optional[bytes]
    :ivar creation_time: An absolute time when this message was created.
    :vartype creation_time: Optional[int]
    :ivar absolute_expiry_time: An absolute time when this message is considered to be expired.
    :vartype absolute_expiry_time: Optional[int]
    :ivar group_id: Identifies the group the message belongs to.
    :vartype group_id: Optional[bytes]
    :ivar group_sequence: The relative position of this message within its group.
    :vartype group_sequence: Optional[int]
    :ivar reply_to_group_id: This is a client-specific id that is used so that client can send replies
     to this message to a specific group.
    :vartype reply_to_group_id: Optional[bytes]
    """
    def __init__(self, **kwargs):
        self.message_id = kwargs.get("message_id")
        self.user_id = kwargs.get("user_id")
        self.to = kwargs.get("to")
        self.subject = kwargs.get("subject")
        self.reply_to = kwargs.get("reply_to")
        self.correlation_id = kwargs.get("correlation_id")
        self.content_type = kwargs.get("content_type")
        self.content_encoding = kwargs.get("content_encoding")
        self.creation_time = kwargs.get("creation_time")
        self.absolute_expiry_time = kwargs.get("absolute_expiry_time")
        self.group_id = kwargs.get("group_id")
        self.group_sequence = kwargs.get("group_sequence")
        self.reply_to_group_id = kwargs.get("reply_to_group_id")<|MERGE_RESOLUTION|>--- conflicted
+++ resolved
@@ -329,12 +329,8 @@
         # type: () -> Optional[Dict]
         """
         Service specific application properties.
-<<<<<<< HEAD
-        :rtype: Optional[dict]
-=======
 
         :rtype: Optional[Dict]
->>>>>>> 5be2d142
         """
         return self._application_properties
 
@@ -348,12 +344,8 @@
         # type: () -> Optional[Dict]
         """
         Service specific message annotations.
-<<<<<<< HEAD
-        :rtype: Optional[dict]
-=======
 
         :rtype: Optional[Dict]
->>>>>>> 5be2d142
         """
         return self._annotations
 
@@ -368,12 +360,8 @@
         """
         Delivery-specific non-standard properties at the head of the message.
         Delivery annotations convey information from the sending peer to the receiving peer.
-<<<<<<< HEAD
-        :rtype: dict
-=======
 
         :rtype: Dict
->>>>>>> 5be2d142
         """
         return self._delivery_annotations
 
@@ -401,12 +389,8 @@
         # type: () -> Optional[Dict]
         """
         The message footer.
-<<<<<<< HEAD
-        :rtype: Optional[dict]
-=======
 
         :rtype: Optional[Dict]
->>>>>>> 5be2d142
         """
         return self._footer
 
