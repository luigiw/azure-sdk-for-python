--- conflicted
+++ resolved
@@ -7,7 +7,6 @@
 import utils._test_mock_utils_async as _mock_utils_async
 import utils._test_constants as _test_constants
 
-from typing import List
 from parameterized import parameterized
 from azure.communication.callingserver import (
     AddParticipantResult,
@@ -297,11 +296,7 @@
     use_managed_identity = False # type: bool
     ):
 
-<<<<<<< HEAD
-    server_call = _mock_utils_async.create_mock_server_call(
-=======
-    server_call = _test_utils_async.create_mock_server_call(
->>>>>>> c9daf24f
+    server_call = _mock_utils_async.create_mock_server_call(
         server_call_id,
         status_code=200,
         payload=None,
@@ -322,11 +317,7 @@
     use_managed_identity = False # type: bool
     ):
 
-<<<<<<< HEAD
-    server_call = _mock_utils_async.create_mock_server_call(
-=======
-    server_call = _test_utils_async.create_mock_server_call(
->>>>>>> c9daf24f
+    server_call = _mock_utils_async.create_mock_server_call(
         server_call_id,
         status_code=404,
         payload=_test_constants.ErrorPayload,
@@ -352,11 +343,7 @@
     use_managed_identity = False # type: bool
     ):
 
-<<<<<<< HEAD
-    server_call = _mock_utils_async.create_mock_server_call(
-=======
-    server_call = _test_utils_async.create_mock_server_call(
->>>>>>> c9daf24f
+    server_call = _mock_utils_async.create_mock_server_call(
         server_call_id,
         status_code=200,
         payload=None,
@@ -379,11 +366,7 @@
     use_managed_identity = False # type: bool
     ):
 
-<<<<<<< HEAD
-    server_call = _mock_utils_async.create_mock_server_call(
-=======
-    server_call = _test_utils_async.create_mock_server_call(
->>>>>>> c9daf24f
+    server_call = _mock_utils_async.create_mock_server_call(
         server_call_id,
         status_code=404,
         payload=_test_constants.ErrorPayload,
