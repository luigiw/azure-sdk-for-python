--- conflicted
+++ resolved
@@ -44,14 +44,10 @@
         response = await transport.send(req)
         if is_rest(http_request):
             assert is_rest(response)
-<<<<<<< HEAD
-        assert json.loads(response.text())['data'] == "azerty"
+        assert json.loads(response.text())["data""] == "azerty"
 
 def test_open_closed_trio_transport():
     transport = TrioRequestsTransport()
     transport.close()
     transport.open()
-    assert not transport.session
-=======
-        assert json.loads(response.text())["data"] == "azerty"
->>>>>>> 0235c0b6
+    assert not transport.session