# -------------------------------------------------------------------------
# Copyright (c) Microsoft Corporation. All rights reserved.
# Licensed under the MIT License. See LICENSE.txt in the project root for
# license information.
# -------------------------------------------------------------------------
import time
from typing import TYPE_CHECKING, Dict, Optional

from . import HTTPPolicy, SansIOHTTPPolicy
from ._utils import DomainUtils
from ...exceptions import ServiceRequestError

if TYPE_CHECKING:
    # pylint:disable=unused-import
    from azure.core.credentials import (
        AccessToken,
        TokenCredential,
        AzureKeyCredential,
        AzureSasCredential,
    )
    from azure.core.pipeline import PipelineRequest, PipelineResponse


# pylint:disable=too-few-public-methods
class _BearerTokenCredentialPolicyBase:
    """Base class for a Bearer Token Credential Policy.

    :param credential: The credential.
    :type credential: ~azure.core.credentials.TokenCredential
    :param str scopes: Lets you specify the type of access needed.
    """

    def __init__(
        self,
        credential: "TokenCredential",
        *scopes: str,
        **kwargs  # pylint:disable=unused-argument
    ) -> None:
        super(_BearerTokenCredentialPolicyBase, self).__init__()
        self._scopes = scopes
        self._credential = credential
<<<<<<< HEAD
        self._token = None  # type: Optional[AccessToken]
        self._domain_util = DomainUtils()
        self._always_adding_header = kwargs.pop('always_adding_header', False)
=======
        self._token: Optional["AccessToken"] = None
>>>>>>> 391f3561

    @staticmethod
    def _enforce_https(request: "PipelineRequest") -> None:
        # move 'enforce_https' from options to context so it persists
        # across retries but isn't passed to a transport implementation
        option = request.context.options.pop("enforce_https", None)

        # True is the default setting; we needn't preserve an explicit opt in to the default behavior
        if option is False:
            request.context["enforce_https"] = option

        enforce_https = request.context.get("enforce_https", True)
        if enforce_https and not request.http_request.url.lower().startswith("https"):
            raise ServiceRequestError(
                "Bearer token authentication is not permitted for non-TLS protected (non-https) URLs."
            )

    @staticmethod
    def _update_headers(headers: Dict[str, str], token: str) -> None:
        """Updates the Authorization header with the bearer token.

        :param dict headers: The HTTP Request headers
        :param str token: The OAuth token.
        """
        headers["Authorization"] = "Bearer {}".format(token)

    @property
    def _need_new_token(self) -> bool:
        return not self._token or self._token.expires_on - time.time() < 300


class BearerTokenCredentialPolicy(_BearerTokenCredentialPolicyBase, HTTPPolicy):
    """Adds a bearer token Authorization header to requests.

    :param credential: The credential.
    :type credential: ~azure.core.TokenCredential
    :param str scopes: Lets you specify the type of access needed.
    :raises: :class:`~azure.core.exceptions.ServiceRequestError`
    """

    def on_request(self, request: "PipelineRequest") -> None:
        """Called before the policy sends a request.

        The base implementation authorizes the request with a bearer token.

        :param ~azure.core.pipeline.PipelineRequest request: the request
        """
        self._enforce_https(request)

        if self._always_adding_header or not self._domain_util.domain_changed(request.http_request.url):
            if self._token is None or self._need_new_token:
                self._token = self._credential.get_token(*self._scopes)
            self._update_headers(request.http_request.headers, self._token.token)

    def authorize_request(
        self, request: "PipelineRequest", *scopes: str, **kwargs
    ) -> None:
        """Acquire a token from the credential and authorize the request with it.

        Keyword arguments are passed to the credential's get_token method. The token will be cached and used to
        authorize future requests.

        :param ~azure.core.pipeline.PipelineRequest request: the request
        :param str scopes: required scopes of authentication
        """
        self._token = self._credential.get_token(*scopes, **kwargs)
        self._update_headers(request.http_request.headers, self._token.token)

    def send(self, request: "PipelineRequest") -> "PipelineResponse":
        """Authorize request with a bearer token and send it to the next policy

        :param request: The pipeline request object
        :type request: ~azure.core.pipeline.PipelineRequest
        """
        self.on_request(request)
        try:
            response = self.next.send(request)
            self.on_response(request, response)
        except Exception:  # pylint:disable=broad-except
            self.on_exception(request)
            raise
        else:
            if response.http_response.status_code == 401:
                self._token = None  # any cached token is invalid
                if "WWW-Authenticate" in response.http_response.headers:
                    request_authorized = self.on_challenge(request, response)
                    if request_authorized:
                        try:
                            response = self.next.send(request)
                            self.on_response(request, response)
                        except Exception:  # pylint:disable=broad-except
                            self.on_exception(request)
                            raise

        return response

    def on_challenge(
        self, request: "PipelineRequest", response: "PipelineResponse"
    ) -> bool:
        """Authorize request according to an authentication challenge

        This method is called when the resource provider responds 401 with a WWW-Authenticate header.

        :param ~azure.core.pipeline.PipelineRequest request: the request which elicited an authentication challenge
        :param ~azure.core.pipeline.PipelineResponse response: the resource provider's response
        :returns: a bool indicating whether the policy should send the request
        """
        # pylint:disable=unused-argument,no-self-use
        return False

    def on_response(
        self, request: "PipelineRequest", response: "PipelineResponse"
    ) -> None:
        """Executed after the request comes back from the next policy.

        :param request: Request to be modified after returning from the policy.
        :type request: ~azure.core.pipeline.PipelineRequest
        :param response: Pipeline response object
        :type response: ~azure.core.pipeline.PipelineResponse
        """

    def on_exception(self, request: "PipelineRequest") -> None:
        """Executed when an exception is raised while executing the next policy.

        This method is executed inside the exception handler.

        :param request: The Pipeline request object
        :type request: ~azure.core.pipeline.PipelineRequest
        """
        # pylint: disable=no-self-use,unused-argument
        return


class AzureKeyCredentialPolicy(SansIOHTTPPolicy):
    """Adds a key header for the provided credential.

    :param credential: The credential used to authenticate requests.
    :type credential: ~azure.core.credentials.AzureKeyCredential
    :param str name: The name of the key header used for the credential.
    :raises: ValueError or TypeError
    """

    def __init__(
        self,
        credential: "AzureKeyCredential",
        name: str,
        **kwargs  # pylint: disable=unused-argument
    ) -> None:
        super(AzureKeyCredentialPolicy, self).__init__()
        self._credential = credential
        if not name:
            raise ValueError("name can not be None or empty")
        if not isinstance(name, str):
            raise TypeError("name must be a string.")
        self._name = name

    def on_request(self, request):
        request.http_request.headers[self._name] = self._credential.key


class AzureSasCredentialPolicy(SansIOHTTPPolicy):
    """Adds a shared access signature to query for the provided credential.

    :param credential: The credential used to authenticate requests.
    :type credential: ~azure.core.credentials.AzureSasCredential
    :raises: ValueError or TypeError
    """

    def __init__(
        self,
        credential: "AzureSasCredential",
        **kwargs  # pylint: disable=unused-argument
    ) -> None:
        super(AzureSasCredentialPolicy, self).__init__()
        if not credential:
            raise ValueError("credential can not be None")
        self._credential = credential

    def on_request(self, request):
        url = request.http_request.url
        query = request.http_request.query
        signature = self._credential.signature
        if signature.startswith("?"):
            signature = signature[1:]
        if query:
            if signature not in url:
                url = url + "&" + signature
        else:
            if url.endswith("?"):
                url = url + signature
            else:
                url = url + "?" + signature
        request.http_request.url = url<|MERGE_RESOLUTION|>--- conflicted
+++ resolved
@@ -39,13 +39,9 @@
         super(_BearerTokenCredentialPolicyBase, self).__init__()
         self._scopes = scopes
         self._credential = credential
-<<<<<<< HEAD
-        self._token = None  # type: Optional[AccessToken]
+        self._token: Optional["AccessToken"] = None
         self._domain_util = DomainUtils()
         self._always_adding_header = kwargs.pop('always_adding_header', False)
-=======
-        self._token: Optional["AccessToken"] = None
->>>>>>> 391f3561
 
     @staticmethod
     def _enforce_https(request: "PipelineRequest") -> None:
