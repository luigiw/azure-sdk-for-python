# --------------------------------------------------------------------------
#
# Copyright (c) Microsoft Corporation. All rights reserved.
#
# The MIT License (MIT)
#
# Permission is hereby granted, free of charge, to any person obtaining a copy
# of this software and associated documentation files (the ""Software""), to
# deal in the Software without restriction, including without limitation the
# rights to use, copy, modify, merge, publish, distribute, sublicense, and/or
# sell copies of the Software, and to permit persons to whom the Software is
# furnished to do so, subject to the following conditions:
#
# The above copyright notice and this permission notice shall be included in
# all copies or substantial portions of the Software.
#
# THE SOFTWARE IS PROVIDED *AS IS*, WITHOUT WARRANTY OF ANY KIND, EXPRESS OR
# IMPLIED, INCLUDING BUT NOT LIMITED TO THE WARRANTIES OF MERCHANTABILITY,
# FITNESS FOR A PARTICULAR PURPOSE AND NONINFRINGEMENT. IN NO EVENT SHALL THE
# AUTHORS OR COPYRIGHT HOLDERS BE LIABLE FOR ANY CLAIM, DAMAGES OR OTHER
# LIABILITY, WHETHER IN AN ACTION OF CONTRACT, TORT OR OTHERWISE, ARISING
# FROM, OUT OF OR IN CONNECTION WITH THE SOFTWARE OR THE USE OR OTHER DEALINGS
# IN THE SOFTWARE.
#
# --------------------------------------------------------------------------
import datetime
import email.utils
from urllib.parse import urlparse
from ...utils._utils import _FixedOffset, case_insensitive_dict


def _parse_http_date(text):
    """Parse a HTTP date format into datetime."""
    parsed_date = email.utils.parsedate_tz(text)
<<<<<<< HEAD
    return datetime.datetime(
        *parsed_date[:6],
        tzinfo=_FixedOffset(parsed_date[9] / 60)
    )
=======
    return datetime.datetime(*parsed_date[:6], tzinfo=_FixedOffset(parsed_date[9] / 60))

>>>>>>> 391f3561


def parse_retry_after(retry_after):
    """Helper to parse Retry-After and get value in seconds.

    :param str retry_after: Retry-After header
    :rtype: int
    """
    try:
        delay = int(retry_after)
    except ValueError:
        # Not an integer? Try HTTP date
        retry_date = _parse_http_date(retry_after)
        delay = (retry_date - datetime.datetime.now(retry_date.tzinfo)).total_seconds()
    return max(0, delay)


def get_retry_after(response):
    """Get the value of Retry-After in seconds.

    :param response: The PipelineResponse object
    :type response: ~azure.core.pipeline.PipelineResponse
    :return: Value of Retry-After in seconds.
    :rtype: float or None
    """
    headers = case_insensitive_dict(response.http_response.headers)
    retry_after = headers.get("retry-after")
    if retry_after:
        return parse_retry_after(retry_after)
    for ms_header in ["retry-after-ms", "x-ms-retry-after-ms"]:
        retry_after = headers.get(ms_header)
        if retry_after:
            parsed_retry_after = parse_retry_after(retry_after)
            return parsed_retry_after / 1000.0
    return None


class DomainUtils:
    """Helper class to detect is submain is changed for redirect scenarios"""

    def __init__(self):
        self._original_domain = None

    def domain_changed(self, url):
        subdomain = str(urlparse(url).netloc).lower()
        segments = subdomain.split('.')
        if len(segments) > 1:
            domain = '.'.join(segments[1:])
        else:
            domain = subdomain
        if not self._original_domain:
            self._original_domain = domain
            return False
        if self._original_domain == domain:
            return False
        return True<|MERGE_RESOLUTION|>--- conflicted
+++ resolved
@@ -32,15 +32,7 @@
 def _parse_http_date(text):
     """Parse a HTTP date format into datetime."""
     parsed_date = email.utils.parsedate_tz(text)
-<<<<<<< HEAD
-    return datetime.datetime(
-        *parsed_date[:6],
-        tzinfo=_FixedOffset(parsed_date[9] / 60)
-    )
-=======
     return datetime.datetime(*parsed_date[:6], tzinfo=_FixedOffset(parsed_date[9] / 60))
-
->>>>>>> 391f3561
 
 
 def parse_retry_after(retry_after):
