--- conflicted
+++ resolved
@@ -6,14 +6,7 @@
     "ApiVersionAssertPolicy",
     "service_version_map",
     "StorageTestCase",
-<<<<<<< HEAD
     "ServiceVersion",
     "is_version_before",
     "LogCaptured",
-=======
-    "StorageRecordedTestCase",
-    "ServiceVersion",
-    "is_version_before",
-    "LogCaptured"
->>>>>>> 13ae447a
 ]