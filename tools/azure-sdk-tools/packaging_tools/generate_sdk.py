--- conflicted
+++ resolved
@@ -19,7 +19,6 @@
 
 
 def generate(
-<<<<<<< HEAD
     config_path,
     sdk_folder,
     project_pattern,
@@ -27,10 +26,6 @@
     restapi_git_folder,
     autorest_bin=None,
     force_generation=False,
-=======
-    config_path, sdk_folder, project_pattern, readme, restapi_git_folder, autorest_bin=None, force_generation=False,
-    python_tag=None
->>>>>>> 13ae447a
 ):
 
     sdk_folder = Path(sdk_folder).expanduser()
